register_flag_optional(CMAKE_CXX_COMPILER
        "Any CXX compiler that is supported by CMake detection and RAJA.
         See https://github.com/kokkos/kokkos#primary-tested-compilers-on-x86-are"
        "c++")

register_flag_optional(KOKKOS_IN_TREE
        "Absolute path to the *source* distribution directory of Kokkos.
         Remember to append Kokkos specific flags as well, for example:
             -DKOKKOS_IN_TREE=... -DKokkos_ENABLE_OPENMP=ON -DKokkos_ARCH_ZEN=ON ...
         See https://github.com/kokkos/kokkos/blob/master/BUILD.md for all available options" "")

register_flag_optional(KOKKOS_IN_PACKAGE
        "Absolute path to package R-Path containing Kokkos libs. 
         Use this instead of KOKKOS_IN_TREE if Kokkos is from a package manager like Spack." "")

# compiler vendor and arch specific flags
set(KOKKOS_FLAGS_CPU_INTEL -qopt-streaming-stores=always)

macro(setup)

<<<<<<< HEAD
    set(CMAKE_CXX_STANDARD 17)
=======
    set(CMAKE_CXX_STANDARD 17) # Kokkos 4+ requires CXX >= 17
>>>>>>> 7643de8d
    cmake_policy(SET CMP0074 NEW) #see https://github.com/kokkos/kokkos/blob/master/BUILD.md


    if (EXISTS "${KOKKOS_IN_TREE}")
        message(STATUS "Build using in-tree Kokkos source at `${KOKKOS_IN_TREE}`")
        add_subdirectory(${KOKKOS_IN_TREE} ${CMAKE_BINARY_DIR}/kokkos)
        register_link_library(Kokkos::kokkos)
    elseif (EXISTS "${KOKKOS_IN_PACKAGE}")
        message(STATUS "Build using packaged Kokkos at `${KOKKOS_IN_PACKAGE}`")
        set (Kokkos_DIR "${KOKKOS_IN_PACKAGE}/lib64/cmake/Kokkos")
        find_package(Kokkos REQUIRED)
        register_link_library(Kokkos::kokkos) 
    else()
        message(FATAL_ERROR "Neither `KOKKOS_IN_TREE`, or `KOKKOS_IN_PACKAGE` was set!")
    endif ()

    register_append_compiler_and_arch_specific_cxx_flags(
            KOKKOS_FLAGS_CPU
            ${CMAKE_CXX_COMPILER_ID}
            ${CMAKE_SYSTEM_PROCESSOR}
    )

endmacro()<|MERGE_RESOLUTION|>--- conflicted
+++ resolved
@@ -10,7 +10,7 @@
          See https://github.com/kokkos/kokkos/blob/master/BUILD.md for all available options" "")
 
 register_flag_optional(KOKKOS_IN_PACKAGE
-        "Absolute path to package R-Path containing Kokkos libs. 
+        "Absolute path to package R-Path containing Kokkos libs.
          Use this instead of KOKKOS_IN_TREE if Kokkos is from a package manager like Spack." "")
 
 # compiler vendor and arch specific flags
@@ -18,11 +18,7 @@
 
 macro(setup)
 
-<<<<<<< HEAD
-    set(CMAKE_CXX_STANDARD 17)
-=======
     set(CMAKE_CXX_STANDARD 17) # Kokkos 4+ requires CXX >= 17
->>>>>>> 7643de8d
     cmake_policy(SET CMP0074 NEW) #see https://github.com/kokkos/kokkos/blob/master/BUILD.md
 
 
@@ -34,7 +30,7 @@
         message(STATUS "Build using packaged Kokkos at `${KOKKOS_IN_PACKAGE}`")
         set (Kokkos_DIR "${KOKKOS_IN_PACKAGE}/lib64/cmake/Kokkos")
         find_package(Kokkos REQUIRED)
-        register_link_library(Kokkos::kokkos) 
+        register_link_library(Kokkos::kokkos)
     else()
         message(FATAL_ERROR "Neither `KOKKOS_IN_TREE`, or `KOKKOS_IN_PACKAGE` was set!")
     endif ()
