--- conflicted
+++ resolved
@@ -10,10 +10,6 @@
 #include <stdexcept>
 
 #include <Kokkos_Core.hpp>
-<<<<<<< HEAD
-
-=======
->>>>>>> 7643de8d
 #include "Stream.h"
 
 #define IMPLEMENTATION_STRING "Kokkos"
