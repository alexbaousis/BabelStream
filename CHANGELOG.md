--- conflicted
+++ resolved
@@ -2,13 +2,13 @@
 All notable changes to this project will be documented in this file.
 
 ## Unreleased
-<<<<<<< HEAD
+### Added
+- Ability to build Kokkos and RAJA versions against existing packages.
+
 ### Changed
 - RAJA CUDA CMake build issues resolved.
-=======
 - Fix CUDA memory limit check.
 - Use long double for `check_solution` in case of large problem size.
->>>>>>> d6413cc6
 
 ## [v4.0] - 2021-12-22
 
