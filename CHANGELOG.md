--- conflicted
+++ resolved
@@ -24,11 +24,8 @@
 - Cray compiler OpenMP flags updated.
 - Clang compiler OpenMP flags corrected for NVIDIA target.
 - Reorder OpenCL objects in class so destructors are called in safe order.
-<<<<<<< HEAD
+- Ensure all OpenCL kernels are present in destructor.
 - Initial values updated to support additional kernel.
-=======
-- Ensure all OpenCL kernels are present in destructor.
->>>>>>> 018d8a45
 
 ### Removed
 - Pre-building of kernels in SYCL version to ensure compatibility with SYCL 1.2.1.
