--- conflicted
+++ resolved
@@ -16,20 +16,6 @@
 
 #define IMPLEMENTATION_STRING "SYCL"
 
-<<<<<<< HEAD
-=======
-namespace sycl_kernels
-{
-  template <class T> class init;
-  template <class T> class copy;
-  template <class T> class mul;
-  template <class T> class add;
-  template <class T> class triad;
-  template <class T> class nstream;
-  template <class T> class dot;
-}
-
->>>>>>> 9025afec
 template <class T>
 class SYCLStream : public Stream<T>
 {
@@ -38,25 +24,8 @@
     int array_size;
 
     // SYCL objects
-<<<<<<< HEAD
     // Queue is a pointer because we allow device selection
     std::unique_ptr<sycl::queue> queue;
-=======
-    cl::sycl::queue *queue;
-    cl::sycl::buffer<T> *d_a;
-    cl::sycl::buffer<T> *d_b;
-    cl::sycl::buffer<T> *d_c;
-    cl::sycl::buffer<T> *d_sum;
-
-    // SYCL kernel names
-    typedef sycl_kernels::init<T> init_kernel;
-    typedef sycl_kernels::copy<T> copy_kernel;
-    typedef sycl_kernels::mul<T> mul_kernel;
-    typedef sycl_kernels::add<T> add_kernel;
-    typedef sycl_kernels::triad<T> triad_kernel;
-    typedef sycl_kernels::nstream<T> nstream_kernel;
-    typedef sycl_kernels::dot<T> dot_kernel;
->>>>>>> 9025afec
 
     // Buffers
     sycl::buffer<T> d_a;
