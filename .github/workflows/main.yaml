name: CI
on: [push, pull_request]


jobs:
<<<<<<< HEAD
  test-rust:
    runs-on: ubuntu-18.04
    defaults:
      run:
        working-directory: ./rust-stream
    steps:
      - uses: actions/checkout@v2
      - name: Setup project
        run: rustup install nightly
      - name: Compile project
        run: cargo +nightly build --release
      - name: Test project
        run: cargo +nightly test --release
      - name: Test run project
        run: ./target/release/rust-stream --arraysize 2048
=======

  test-java:
    runs-on: ubuntu-18.04
    defaults:
      run:
        working-directory: ./java-stream
    steps:
      - uses: actions/checkout@v2
      - name: Test build project
        run: ./mvnw clean package
      - name: Test run 
        if: ${{ ! cancelled() }}
        run: java -jar target/java-stream.jar --arraysize 2048

  test-julia:
    runs-on: ubuntu-18.04
    defaults:
      run:
        working-directory: ./JuliaStream.jl
    steps:
      - uses: actions/checkout@v2
      - name: Setup project
        run: julia             --project -e 'import Pkg; Pkg.instantiate()'
      - name: Test run PlainStream.jl
        if: ${{ ! cancelled() }}
        run: julia             --project src/PlainStream.jl       --arraysize 2048
      - name: Test run ThreadedStream.jl
        if: ${{ ! cancelled() }}
        run: julia --threads 2 --project src/ThreadedStream.jl    --arraysize 2048
      - name: Test run DistributedStream.jl (no flag)
        if: ${{ ! cancelled() }}
        run: julia             --project src/DistributedStream.jl --arraysize 2048
      - name: Test run DistributedStream.jl (-p 2)
        if: ${{ ! cancelled() }}
        run: julia -p 2        --project src/DistributedStream.jl --arraysize 2048
      - name: Test run CUDAStream.jl
        if: ${{ ! cancelled() }}
        run: julia             --project src/CUDAStream.jl        --list
      - name: Test run AMDGPUStream.jl
        if: ${{ ! cancelled() }}
        run: julia             --project src/AMDGPUStream.jl      --list


>>>>>>> 53547ff6
  test:
    runs-on: ubuntu-18.04
    steps:
      - uses: actions/checkout@v2

      - name: Cache compiler
        id: prepare-compilers
        uses: actions/cache@v2
        with:
          path: compilers
          key: ${{ runner.os }}-${{ hashFiles('ci-prepare-bionic.sh') }}

      - name: Prepare compilers
        if: steps.prepare-compilers.outputs.cache-hit != 'true'
        run: source ./ci-prepare-bionic.sh ./compilers SETUP true || true

      - name: Setup test environment
        run: source ./ci-prepare-bionic.sh ./compilers VARS false || true

      - name: Test compile gcc     @ CMake 3.13
        if: ${{ ! cancelled() }}
        run: ./ci-test-compile.sh ./build gcc all ${{ env.CMAKE_3_13_BIN }}
      - name: Test compile clang   @ CMake 3.13
        if: ${{ ! cancelled() }}
        run: ./ci-test-compile.sh ./build clang all ${{ env.CMAKE_3_13_BIN }}
      - name: Test compile nvhpc   @ CMake 3.13
        if: ${{ ! cancelled() }}
        run: ./ci-test-compile.sh ./build nvhpc all ${{ env.CMAKE_3_13_BIN }}
      - name: Test compile aocc    @ CMake 3.13
        if: ${{ ! cancelled() }}
        run: ./ci-test-compile.sh ./build aocc all ${{ env.CMAKE_3_13_BIN }}
      - name: Test compile aomp    @ CMake 3.13
        if: ${{ ! cancelled() }}
        run: ./ci-test-compile.sh ./build aomp all ${{ env.CMAKE_3_13_BIN }}
      - name: Test compile hip     @ CMake 3.13
        if: ${{ ! cancelled() }}
        run: ./ci-test-compile.sh ./build hip all ${{ env.CMAKE_3_13_BIN }}
      - name: Test compile dpcpp   @ CMake 3.13
        if: ${{ ! cancelled() }}
        run: ./ci-test-compile.sh ./build dpcpp all ${{ env.CMAKE_3_13_BIN }}
      - name: Test compile hipsycl @ CMake 3.13
        if: ${{ ! cancelled() }}
        run: ./ci-test-compile.sh ./build hipsycl all ${{ env.CMAKE_3_13_BIN }}

      - name: Test compile gcc     @ CMake 3.15
        if: ${{ ! cancelled() }}
        run: ./ci-test-compile.sh ./build gcc all ${{ env.CMAKE_3_15_BIN }}
      - name: Test compile clang   @ CMake 3.15
        if: ${{ ! cancelled() }}
        run: ./ci-test-compile.sh ./build clang all ${{ env.CMAKE_3_15_BIN }}
      - name: Test compile nvhpc   @ CMake 3.15
        if: ${{ ! cancelled() }}
        run: ./ci-test-compile.sh ./build nvhpc all ${{ env.CMAKE_3_15_BIN }}
      - name: Test compile aocc    @ CMake 3.15
        if: ${{ ! cancelled() }}
        run: ./ci-test-compile.sh ./build aocc all ${{ env.CMAKE_3_15_BIN }}
      - name: Test compile aomp    @ CMake 3.15
        if: ${{ ! cancelled() }}
        run: ./ci-test-compile.sh ./build aomp all ${{ env.CMAKE_3_15_BIN }}
      - name: Test compile hip     @ CMake 3.15
        if: ${{ ! cancelled() }}
        run: ./ci-test-compile.sh ./build hip all ${{ env.CMAKE_3_15_BIN }}
      - name: Test compile dpcpp   @ CMake 3.15
        if: ${{ ! cancelled() }}
        run: ./ci-test-compile.sh ./build dpcpp all ${{ env.CMAKE_3_15_BIN }}
      - name: Test compile hipsycl @ CMake 3.15
        if: ${{ ! cancelled() }}
        run: ./ci-test-compile.sh ./build hipsycl all ${{ env.CMAKE_3_15_BIN }}

      - name: Test compile gcc     @ CMake 3.18
        if: ${{ ! cancelled() }}
        run: ./ci-test-compile.sh ./build gcc all ${{ env.CMAKE_3_18_BIN }}
      - name: Test compile clang   @ CMake 3.18
        if: ${{ ! cancelled() }}
        run: ./ci-test-compile.sh ./build clang all ${{ env.CMAKE_3_18_BIN }}
      - name: Test compile nvhpc   @ CMake 3.18
        if: ${{ ! cancelled() }}
        run: ./ci-test-compile.sh ./build nvhpc all ${{ env.CMAKE_3_18_BIN }}
      - name: Test compile aocc    @ CMake 3.18
        if: ${{ ! cancelled() }}
        run: ./ci-test-compile.sh ./build aocc all ${{ env.CMAKE_3_18_BIN }}
      - name: Test compile aomp    @ CMake 3.18
        if: ${{ ! cancelled() }}
        run: ./ci-test-compile.sh ./build aomp all ${{ env.CMAKE_3_18_BIN }}
      - name: Test compile hip     @ CMake 3.18
        if: ${{ ! cancelled() }}
        run: ./ci-test-compile.sh ./build hip all ${{ env.CMAKE_3_18_BIN }}
      - name: Test compile dpcpp   @ CMake 3.18
        if: ${{ ! cancelled() }}
        run: ./ci-test-compile.sh ./build dpcpp all ${{ env.CMAKE_3_18_BIN }}
      - name: Test compile hipsycl @ CMake 3.18
        if: ${{ ! cancelled() }}
        run: ./ci-test-compile.sh ./build hipsycl all ${{ env.CMAKE_3_18_BIN }}<|MERGE_RESOLUTION|>--- conflicted
+++ resolved
@@ -3,7 +3,7 @@
 
 
 jobs:
-<<<<<<< HEAD
+
   test-rust:
     runs-on: ubuntu-18.04
     defaults:
@@ -19,7 +19,6 @@
         run: cargo +nightly test --release
       - name: Test run project
         run: ./target/release/rust-stream --arraysize 2048
-=======
 
   test-java:
     runs-on: ubuntu-18.04
@@ -63,7 +62,6 @@
         run: julia             --project src/AMDGPUStream.jl      --list
 
 
->>>>>>> 53547ff6
   test:
     runs-on: ubuntu-18.04
     steps:
