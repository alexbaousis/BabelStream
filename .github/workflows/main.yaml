--- conflicted
+++ resolved
@@ -3,7 +3,7 @@
 
 
 jobs:
-<<<<<<< HEAD
+
   test-java:
     runs-on: ubuntu-18.04
     defaults:
@@ -16,7 +16,7 @@
       - name: Test run 
         if: ${{ ! cancelled() }}
         run: java -jar target/java-stream.jar --arraysize 2048
-=======
+
   test-julia:
     runs-on: ubuntu-18.04
     defaults:
@@ -45,7 +45,7 @@
         if: ${{ ! cancelled() }}
         run: julia             --project src/AMDGPUStream.jl      --list
 
->>>>>>> 1b147963
+
   test:
     runs-on: ubuntu-18.04
     steps:
